--- conflicted
+++ resolved
@@ -8,11 +8,6 @@
     "build": "vite build",
     "lint": "eslint . --ext js,jsx --report-unused-disable-directives --max-warnings 0",
     "preview": "vite preview",
-<<<<<<< HEAD
-    "test": "vitest run"
-=======
-    "test": "vitest"
->>>>>>> 123eca30
   },
   "dependencies": {
     "@huggingface/transformers": "3.0.0",
